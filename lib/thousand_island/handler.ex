defmodule ThousandIsland.Handler do
  @moduledoc """
  `ThousandIsland.Handler` defines the behaviour required of the application layer of a Thousand Island server. When starting a
  Thousand Island server, you must pass the name of a module implementing this behaviour as the `handler_module` parameter.
  Thousand Island will then use the specified module to handle each connection that is made to the server.

  The lifecycle of a Handler instance is as follows:

  1. After a client connection to a Thousand Island server is made, Thousand Island will complete the initial setup of the
  connection (performing a TLS handshake, for example), and then call `c:handle_connection/2`.

  2. A handler implementation may choose to process a client connection within the `c:handle_connection/2` callback by
  calling functions against the passed `ThousandIsland.Socket`. In many cases, this may be all that may be required of
  an implementation & the value `{:close, state}` can be returned which will cause Thousand Island to close the connection
  to the client.

  3. In cases where the server wishes to keep the connection open and wait for subsequent requests from the client on the
  same socket, it may elect to return `{:continue, state}`. This will cause Thousand Island to wait for client data
  asynchronously; `c:handle_data/3` will be invoked when the client sends more data.

  4. In the meantime, the process which is hosting connection is idle & able to receive messages sent from elsewhere in your
  application as needed. The implementation included in the `use ThousandIsland.Handler` macro uses a `GenServer` structure,
  so you may implement such behaviour via standard `GenServer` patterns. Note that in these cases that state is provided (and
  must be returned) in a `{socket, state}` format, where the second tuple is the same state value that is passed to the various `handle_*` callbacks
  defined on this behaviour. It also critical to maintain the socket's `read_timeout` value by
  ensuring the relevant timeout value is returned as your callback's final argument. Both of these
  concerns are illustrated in the following example:

      ```elixir
      defmodule ExampleHandler do
        use ThousandIsland.Handler

        # ...handle_data and other Handler callbacks

        def handle_cast(msg, from, {socket, state}) do
          # Do whatever you'd like with msg & from
          {:reply, :ok, {socket, state}, socket.read_timeout}
        end

        def handle_cast(msg, {socket, state}) do
          # Do whatever you'd like with msg
          {:noreply, {socket, state}, socket.read_timeout}
        end

        def handle_info(msg, {socket, state}) do
          # Do whatever you'd like with msg
          {:noreply, {socket, state}, socket.read_timeout}
        end
      end
      ```

  It is fully supported to intermix synchronous `ThousandIsland.Socket.recv` calls with async return values from `c:handle_connection/2`
  and `c:handle_data/3` callbacks.

  # Example

  A simple example of a Hello World server is as follows:

  ```elixir
  defmodule HelloWorld do
    use ThousandIsland.Handler

    @impl ThousandIsland.Handler
    def handle_connection(socket, state) do
      ThousandIsland.Socket.send(socket, "Hello, World")
      {:close, state}
    end
  end
  ```

  Another example of a server that echoes back all data sent to it is as follows:

  ```elixir
  defmodule Echo do
    use ThousandIsland.Handler

    @impl ThousandIsland.Handler
    def handle_data(data, socket, state) do
      ThousandIsland.Socket.send(socket, data)
      {:continue, state}
    end
  end
  ```

  Note that in this example there is no `c:handle_connection/2` callback defined. The default implementation of this
  callback will simply return `{:continue, state}`, which is appropriate for cases where the client is the first
  party to communicate.

  Another example of a server which can send and receive messages asynchronously is as follows:

  ```elixir
  defmodule Messenger do
    use ThousandIsland.Handler

    @impl ThousandIsland.Handler
    def handle_data(msg, _socket, state) do
      IO.puts(msg)
      {:continue, state}
    end

    def handle_info({:send, msg}, {socket, state}) do
      ThousandIsland.Socket.send(socket, msg)
      {:noreply, {socket, state}, socket.read_timeout}
    end
  end
  ```

  Note that in this example we make use of the fact that the handler process is really just a GenServer to send it messages
  which are able to make use of the underlying socket. This allows for bidirectional sending and receiving of messages in
  an asynchronous manner.

  You can pass options to the default handler underlying `GenServer` by passing a `genserver_options` key to `ThousandIsland.start_link/1`
  containing `t:GenServer.options/0` to be passed to the last argument of `GenServer.start_link/3`.

  Please note that you should not pass the `name` `t:GenServer.option/0`. If you need to register handler processes for
  later lookup and use, you should perform process registration in `handle_connection/2`, ensuring the handler process is
  registered only after the underlying connection is established and you have access to the connection socket and metadata
  via `ThousandIsland.Socket.peername/1`.

  For example, using a custom process registry via `Registry`:

  ```elixir

  defmodule Messenger do
    use ThousandIsland.Handler

    @impl ThousandIsland.Handler
    def handle_connection(socket, state) do
      {:ok, {ip, port}} = ThousandIsland.Socket.peername(socket)
      {:ok, _pid} = Registry.register(MessengerRegistry, {state[:my_key], address}, nil)
      {:continue, state}
    end

    @impl ThousandIsland.Handler
    def handle_data(data, socket, state) do
      ThousandIsland.Socket.send(socket, data)
      {:continue, state}
    end
  end
  ```

  This example assumes you have started a `Registry` and registered it under the name `MessengerRegistry`.

  # When Handler Isn't Enough

  The `use ThousandIsland.Handler` implementation should be flexible enough to power just about any handler, however if
  this should not be the case for you, there is an escape hatch available. If you require more flexibility than the
  `ThousandIsland.Handler` behaviour provides, you are free to specify any module which implements `start_link/1` as the
  `handler_module` parameter. The process of getting from this new process to a ready-to-use socket is somewhat
  delicate, however. The steps required are as follows:

  1. Thousand Island calls `start_link/1` on the configured `handler_module`, passing in a tuple
  consisting of the configured handler and genserver opts. This function is expected to return a
  conventional `GenServer.on_start()` style tuple. Note that this newly created process is not
  passed the connection socket immediately.
  2. The socket will be passed to the new process via a message of the form
  `{:thousand_island_ready, socket, server_config, acceptor_span, start_time}`.
  3. Once the process receives the socket, it must call `ThousandIsland.Socket.handshake/1` with the socket as the sole
  argument in order to finalize the setup of the socket.
  4. The socket is now ready to use.

  In addition to this process, there are several other considerations to be aware of:

  * The underlying socket is closed automatically when the handler process ends.

  * Handler processes should have a restart strategy of `:temporary` to ensure that Thousand Island does not attempt to
  restart crashed handlers.

  * Handler processes should trap exit if possible so that existing connections can be given a chance to cleanly shut
  down when shutting down a Thousand Island server instance.

  * Some of the `:connection` family of telemetry span events are emitted by the
  `ThousandIsland.Handler` implementation. If you use your own implementation in its place it is
  likely that such spans will not behave as expected.
  """

  @typedoc "The value returned by `c:handle_connection/2` and `c:handle_data/3`"
  @type handler_result ::
          {:continue, state :: term()}
          | {:continue, state :: term(), timeout()}
          | {:continue, state :: term(), {:persistent, timeout()}}
          | {:close, state :: term()}
          | {:error, term(), state :: term()}

  @doc """
  This callback is called shortly after a client connection has been made, immediately after the socket handshake process has
  completed. It is called with the server's configured `handler_options` value as initial state. Handlers may choose to
  interact synchronously with the socket in this callback via calls to various `ThousandIsland.Socket` functions.

  The value returned by this callback causes Thousand Island to proceed in one of several ways:

  * Returning `{:close, state}` will cause Thousand Island to close the socket & call the `c:handle_close/2` callback to
  allow final cleanup to be done.
  * Returning `{:continue, state}` will cause Thousand Island to switch the socket to an asynchronous mode. When the
  client subsequently sends data (or if there is already unread data waiting from the client), Thousand Island will call
  `c:handle_data/3` to allow this data to be processed.
  * Returning `{:continue, state, timeout}` is identical to the previous case with the
  addition of a timeout. If `timeout` milliseconds passes with no data being received or messages
  being sent to the process, the socket will be closed and `c:handle_timeout/2` will be called.
  Note that this timeout is not persistent; it applies only to the interval until the next message
  is received. In order to set a persistent timeout for all future messages (essentially
  overwriting the value of `read_timeout` that was set at server startup), a value of
  `{:persistent, timeout}` may be returned.
  * Returning `{:error, reason, state}` will cause Thousand Island to close the socket & call the `c:handle_error/3` callback to
  allow final cleanup to be done.
  """
  @callback handle_connection(socket :: ThousandIsland.Socket.t(), state :: term()) ::
              handler_result()

  @doc """
  This callback is called whenever client data is received after `c:handle_connection/2` or `c:handle_data/3` have returned an
  `{:continue, state}` tuple. The data received is passed as the first argument, and handlers may choose to interact
  synchronously with the socket in this callback via calls to various `ThousandIsland.Socket` functions.

  The value returned by this callback causes Thousand Island to proceed in one of several ways:

  * Returning `{:close, state}` will cause Thousand Island to close the socket & call the `c:handle_close/2` callback to
  allow final cleanup to be done.
  * Returning `{:continue, state}` will cause Thousand Island to switch the socket to an asynchronous mode. When the
  client subsequently sends data (or if there is already unread data waiting from the client), Thousand Island will call
  `c:handle_data/3` to allow this data to be processed.
  * Returning `{:continue, state, timeout}` is identical to the previous case with the
  addition of a timeout. If `timeout` milliseconds passes with no data being received or messages
  being sent to the process, the socket will be closed and `c:handle_timeout/2` will be called.
  Note that this timeout is not persistent; it applies only to the interval until the next message
  is received. In order to set a persistent timeout for all future messages (essentially
  overwriting the value of `read_timeout` that was set at server startup), a value of
  `{:persistent, timeout}` may be returned.
  * Returning `{:error, reason, state}` will cause Thousand Island to close the socket & call the `c:handle_error/3` callback to
  allow final cleanup to be done.
  """
  @callback handle_data(data :: binary(), socket :: ThousandIsland.Socket.t(), state :: term()) ::
              handler_result()

  @doc """
  This callback is called when the underlying socket is closed by the remote end; it should perform any cleanup required
  as it is the last callback called before the process backing this connection is terminated. The underlying socket
  has already been closed by the time this callback is called. The return value is ignored.

  This callback is not called if the connection is explicitly closed via `ThousandIsland.Socket.close/1`, however it
  will be called in cases where `handle_connection/2` or `handle_data/3` return a `{:close, state}` tuple.
  """
  @callback handle_close(socket :: ThousandIsland.Socket.t(), state :: term()) :: term()

  @doc """
  This callback is called when the underlying socket encounters an error; it should perform any cleanup required
  as it is the last callback called before the process backing this connection is terminated. The underlying socket
  has already been closed by the time this callback is called. The return value is ignored.

  In addition to socket level errors, this callback is also called in cases where `handle_connection/2` or `handle_data/3`
  return a `{:error, reason, state}` tuple, or when connection handshaking (typically TLS
  negotiation) fails.
  """
  @callback handle_error(reason :: any(), socket :: ThousandIsland.Socket.t(), state :: term()) ::
              term()

  @doc """
  This callback is called when the server process itself is being shut down; it should perform any cleanup required
  as it is the last callback called before the process backing this connection is terminated. The underlying socket
  has NOT been closed by the time this callback is called. The return value is ignored.

  This callback is only called when the shutdown reason is `:normal`, and is subject to the same caveats described
  in `c:GenServer.terminate/2`.
  """
  @callback handle_shutdown(socket :: ThousandIsland.Socket.t(), state :: term()) :: term()

  @doc """
  This callback is called when a handler process has gone more than `timeout` ms without receiving
  either remote data or a local message. The value used for `timeout` defaults to the
  `read_timeout` value specified at server startup, and may be overridden on a one-shot or
  persistent basis based on values returned from `c:handle_connection/2` or `c:handle_data/3`
  calls. Note that it is NOT called on explicit `ThousandIsland.Socket.recv/3` calls as they have
  their own timeout semantics. The underlying socket has NOT been closed by the time this callback
  is called. The return value is ignored.
  """
  @callback handle_timeout(socket :: ThousandIsland.Socket.t(), state :: term()) :: term()

  @optional_callbacks handle_connection: 2,
                      handle_data: 3,
                      handle_close: 2,
                      handle_error: 3,
                      handle_shutdown: 2,
                      handle_timeout: 2

  @spec __using__(any) :: Macro.t()
  defmacro __using__(_opts) do
    # credo:disable-for-next-line Credo.Check.Refactor.LongQuoteBlocks
    quote location: :keep do
      @behaviour ThousandIsland.Handler

      use GenServer, restart: :temporary

      @impl ThousandIsland.Handler
      def handle_connection(_socket, state), do: {:continue, state}

      @impl ThousandIsland.Handler
      def handle_data(_data, _socket, state), do: {:continue, state}

      @impl ThousandIsland.Handler
      def handle_close(_socket, _state), do: :ok

      @impl ThousandIsland.Handler
      def handle_error(_error, _socket, _state), do: :ok

      @impl ThousandIsland.Handler
      def handle_shutdown(_socket, _state), do: :ok

      @impl ThousandIsland.Handler
      def handle_timeout(_socket, _state), do: :ok

      defoverridable ThousandIsland.Handler

      @spec start_link({handler_options :: term(), GenServer.options()}) :: GenServer.on_start()
      def start_link({handler_options, genserver_options}) do
        GenServer.start_link(__MODULE__, handler_options, genserver_options)
      end

      @impl GenServer
      def init(handler_options) do
        Process.flag(:trap_exit, true)
        {:ok, {nil, handler_options}}
      end

      @impl GenServer
      def handle_info(
            {:thousand_island_ready, raw_socket, server_config, acceptor_span, start_time},
            {nil, state}
          ) do
        {ip, port} =
          case server_config.transport_module.peername(raw_socket) do
            {:ok, remote_info} ->
              remote_info

            {:error, reason} ->
              # the socket has been prematurely closed by the client, we can't do anything with it
              # so we just close the socket, stop the GenServer with the error reason and move on.
              _ = server_config.transport_module.close(raw_socket)
              throw({:stop, {:shutdown, {:premature_conn_closing, reason}}, {raw_socket, state}})
          end

        span_meta = %{remote_address: ip, remote_port: port}

        connection_span =
          ThousandIsland.Telemetry.start_child_span(
            acceptor_span,
            :connection,
            %{monotonic_time: start_time},
            span_meta
          )

        socket = ThousandIsland.Socket.new(raw_socket, server_config, connection_span)
        ThousandIsland.Telemetry.span_event(connection_span, :ready)

        case ThousandIsland.Socket.handshake(socket) do
          {:ok, socket} -> {:noreply, {socket, state}, {:continue, :handle_connection}}
          {:error, reason} -> {:stop, {:shutdown, {:handshake, reason}}, {socket, state}}
        end
      catch
        {:stop, _, _} = stop -> stop
      end

      def handle_info(
            {msg, raw_socket, data},
            {%ThousandIsland.Socket{socket: raw_socket} = socket, state}
          )
          when msg in [:tcp, :ssl] do
        ThousandIsland.Telemetry.untimed_span_event(socket.span, :async_recv, %{data: data})

        __MODULE__.handle_data(data, socket, state)
        |> handle_continuation(socket)
      end

      def handle_info(
            {msg, raw_socket},
            {%ThousandIsland.Socket{socket: raw_socket} = socket, state}
          )
          when msg in [:tcp_closed, :ssl_closed] do
        {:stop, {:shutdown, :peer_closed}, {socket, state}}
      end

      def handle_info(
            {msg, raw_socket, reason},
            {%ThousandIsland.Socket{socket: raw_socket} = socket, state}
          )
          when msg in [:tcp_error, :ssl_error] do
        {:stop, reason, {socket, state}}
      end

<<<<<<< HEAD
      def handle_info({msg, _raw_socket, _data}, _state) when msg in [:tcp, :ssl] do
        raise """
          The callback's `state` doesn't match the expected `{socket, state}` form.
          Please pass a `{socket, state}` tuple from `GenServer.handle_*` callbacks.
        """
      end

      def handle_info(:timeout, {socket, state}) do
=======
      def handle_info(:timeout, {%ThousandIsland.Socket{} = socket, state}) do
>>>>>>> 4a85aacd
        {:stop, {:shutdown, :timeout}, {socket, state}}
      end

      # Use a continue pattern here so that we have committed the socket
      # to state in case the `c:handle_connection/2` callback raises an error.
      # This ensures that the `c:terminate/2` calls below are able to properly
      # close down the process
      @impl GenServer
      def handle_continue(:handle_connection, {socket, state}) do
        __MODULE__.handle_connection(socket, state)
        |> handle_continuation(socket)
      end

      @impl GenServer
      def terminate(reason, state)

      # This clause could happen if we are shut down before we have had a chance to fully set up
      # the handler process. In this case we would have never called any of the `Handler`
      # callbacks so the connection hasn't started yet from the perspective of the user
      # See https://github.com/mtrudel/bandit/issues/54 for details
      def terminate(_reason, {nil, _state}) do
        :ok
      end

      # Called if the remote end closed the connection before we could initialize it
      def terminate({:shutdown, {:premature_conn_closing, _reason}}, {_raw_socket, _state}) do
        :ok
      end

      # Called by GenServer if we hit our read_timeout. Socket is still open
      def terminate({:shutdown, :timeout}, {socket, state}) do
        __MODULE__.handle_timeout(socket, state)
        do_socket_close(socket, :timeout)
      end

      # Called if we're being shutdown in an orderly manner. Socket is still open
      def terminate(:shutdown, {socket, state}) do
        __MODULE__.handle_shutdown(socket, state)
        do_socket_close(socket, :shutdown)
      end

      # Called if the socket encountered an error during handshaking
      def terminate({:shutdown, {:handshake, reason}}, {socket, state}) do
        __MODULE__.handle_error(reason, socket, state)
        do_socket_close(socket, reason)
      end

      # Called if the socket encountered an error and we are configured to shutdown silently.
      # Socket is closed
      def terminate({:shutdown, {:silent_termination, reason}}, {socket, state}) do
        __MODULE__.handle_error(reason, socket, state)
        do_socket_close(socket, reason)
      end

      # Called if the remote end shut down the connection, or if the local end closed the
      # connection by returning a `{:close,...}` tuple (in which case the socket will be open)
      def terminate({:shutdown, reason}, {socket, state}) do
        __MODULE__.handle_close(socket, state)
        do_socket_close(socket, reason)
      end

      # Called if the socket encountered an error. Socket is closed
      def terminate(reason, {socket, state}) do
        __MODULE__.handle_error(reason, socket, state)
        do_socket_close(socket, reason)
      end

      # Called if a callback raises an exception.
      def terminate(_reason, []) do
        :ok
      end

      @spec do_socket_close(
              ThousandIsland.Socket.t(),
              reason :: :shutdown | :local_closed | term()
            ) :: :ok
      defp do_socket_close(socket, reason) do
        measurements =
          case ThousandIsland.Socket.getstat(socket) do
            {:ok, stats} ->
              stats
              |> Keyword.take([:send_oct, :send_cnt, :recv_oct, :recv_cnt])
              |> Enum.into(%{})

            _ ->
              %{}
          end

        metadata = if reason in [:shutdown, :local_closed], do: %{}, else: %{error: reason}

        _ = ThousandIsland.Socket.close(socket)
        ThousandIsland.Telemetry.stop_span(socket.span, measurements, metadata)
      end

      # Dialyzer gets confused by handle_continuation being a defp and not a def
      @dialyzer {:no_match, handle_continuation: 2}
      defp handle_continuation(continuation, socket) do
        case continuation do
          {:continue, state} ->
            _ = ThousandIsland.Socket.setopts(socket, active: :once)
            {:noreply, {socket, state}, socket.read_timeout}

          {:continue, state, {:persistent, timeout}} ->
            socket = %{socket | read_timeout: timeout}
            _ = ThousandIsland.Socket.setopts(socket, active: :once)
            {:noreply, {socket, state}, timeout}

          {:continue, state, timeout} ->
            _ = ThousandIsland.Socket.setopts(socket, active: :once)
            {:noreply, {socket, state}, timeout}

          {:close, state} ->
            {:stop, {:shutdown, :local_closed}, {socket, state}}

          {:error, :timeout, state} ->
            {:stop, {:shutdown, :timeout}, {socket, state}}

          {:error, reason, state} ->
            if socket.silent_terminate_on_error do
              {:stop, {:shutdown, {:silent_termination, reason}}, {socket, state}}
            else
              {:stop, reason, {socket, state}}
            end
        end
      end
    end
  end
end<|MERGE_RESOLUTION|>--- conflicted
+++ resolved
@@ -386,7 +386,6 @@
         {:stop, reason, {socket, state}}
       end
 
-<<<<<<< HEAD
       def handle_info({msg, _raw_socket, _data}, _state) when msg in [:tcp, :ssl] do
         raise """
           The callback's `state` doesn't match the expected `{socket, state}` form.
@@ -394,10 +393,7 @@
         """
       end
 
-      def handle_info(:timeout, {socket, state}) do
-=======
       def handle_info(:timeout, {%ThousandIsland.Socket{} = socket, state}) do
->>>>>>> 4a85aacd
         {:stop, {:shutdown, :timeout}, {socket, state}}
       end
 
